/**
******************************************************************************
* @file:   multiqueue.hpp
*
* @author: Marvin Williams
* @date:   2021/03/29 17:19
* @brief:
*******************************************************************************
**/
#pragma once

#include "multiqueue/buffered_pq.hpp"
#include "multiqueue/build_config.hpp"
#include "multiqueue/guarded_pq.hpp"
#include "multiqueue/handle.hpp"
#include "multiqueue/heap.hpp"
/* #include "multiqueue/operation_policy.hpp" */
#include "multiqueue/queue_selection/stick_random.hpp"
/* #include "multiqueue/sentinel.hpp" */
/* #include "multiqueue/value_traits.hpp" */

#include <array>
#include <cassert>
#include <cstddef>
#include <cstdlib>
#include <memory>
#include <mutex>
#include <random>
#include <stdexcept>
#include <type_traits>

namespace multiqueue {

namespace defaults {

<<<<<<< HEAD
enum class PushResult { Success, Locked };
enum class PopResult { Success, Locked, Invalid, Empty };

template <typename T, typename Compare, StickPolicy Policy, template <typename, typename> typename PriorityQueue,
          typename Allocator>
class MultiQueueImpl {
   public:
    using key_type = unsigned long;
    using value_type = T;
    using value_compare = Compare;
    using policy_impl_type = detail::stick_policy_impl_type<MultiQueueImpl, Policy>;
    using reference = value_type &;
    using const_reference = value_type const &;
    using size_type = std::size_t;
    using allocator_type = Allocator;
    using push_result = PushResult;
    using pop_result = PopResult;

    using pq_type = GuardedPQ<PriorityQueue<value_type, value_compare>>;

   private:
    using shared_data_type = typename policy_impl_type::SharedData;
    using pq_alloc_type = typename std::allocator_traits<allocator_type>::template rebind_alloc<pq_type>;
    using pq_alloc_traits = std::allocator_traits<pq_alloc_type>;

    pq_type *pq_list_;
    size_type num_pqs_;
    Config config_;
    [[no_unique_address]] value_compare comp_;
    [[no_unique_address]] pq_alloc_type alloc_;
    [[no_unique_address]] shared_data_type shared_data_;

   public:
    MultiQueueImpl(MultiQueueImpl const &) = delete;
    MultiQueueImpl(MultiQueueImpl &&) = delete;
    MultiQueueImpl &operator=(MultiQueueImpl const &) = delete;
    MultiQueueImpl &operator=(MultiQueueImpl &&) = delete;

    explicit MultiQueueImpl(size_type n, std::size_t cap, Config const &c, value_compare const &comp,
                            allocator_type const &a)
        : num_pqs_{n}, config_{c}, comp_{comp}, alloc_(a), shared_data_(n) {
        assert(n > 0);
=======
template <typename Key, typename Value>
struct KeyOfValue {
    static_assert(std::is_same_v<Key, Value>, "KeyOfValue not specialized for this value type");
};
>>>>>>> 1d277fe4

template <typename Key>
struct KeyOfValue<Key, Key> {
    static constexpr Key const &get(Key const &key) noexcept {
        return key;
    }
};

template <typename Key, typename T>
struct KeyOfValue<Key, std::pair<Key, T>> {
    static constexpr Key const &get(std::pair<Key, T> const &p) noexcept {
        return p.first;
    }
};

template <typename T, typename Compare>
struct Sentinel {
    using key_type = T;
    using key_compare = Compare;
    static constexpr key_type const &key_of_value(T const &v) noexcept {
        return v;
    }
    static constexpr bool implicit_sentinel = false;
    static constexpr key_type sentinel() noexcept {
        static_assert(std::is_default_constructible_v<key_type>, "key_type must be default-constructible");
        return key_type();
    }
};

template <typename Key>
struct Sentinel<Key, std::less<Key>> {
    static constexpr bool is_implicit = std::numeric_limits<Key>::is_bounded;
    static constexpr Key get() noexcept {
        return std::numeric_limits<Key>::lowest();
    }
};

template <typename Key>
struct Sentinel<Key, std::less<>> : Sentinel<Key, std::less<Key>> {};

template <typename Key>
struct Sentinel<Key, std::greater<Key>> {
    static constexpr bool is_implicit = std::numeric_limits<Key>::is_bounded;
    static constexpr Key get() noexcept {
        return std::numeric_limits<Key>::max();
    }
};

<<<<<<< HEAD
    template <std::size_t N>
    PopResult try_pop_compare(std::array<size_type, N> const &idx, reference retval) {
        if constexpr (N == 1) {
            auto key = pq_list_[idx[0]].concurrent_top_key();
            return key == std::numeric_limits<unsigned long>::max() ? PopResult::Empty
                                                                    : try_pop_from(idx[0], retval
#ifdef MQ_COMPARE_STRICT
                                                                                   ,
                                                                                   key
#endif
                                                                      );
        } else if constexpr (N == 2) {
            std::array<key_type, 2> key = {pq_list_[idx[0]].concurrent_top_key(),
                                           pq_list_[idx[1]].concurrent_top_key()};
            if (key[0] == std::numeric_limits<unsigned long>::max()) {
                return key[1] == std::numeric_limits<unsigned long>::max() ? PopResult::Empty
                                                                           : try_pop_from(idx[1], retval
#ifdef MQ_COMPARE_STRICT
                                                                                          ,
                                                                                          key[1]
#endif
                                                                             );
            }
            if (key[1] == std::numeric_limits<unsigned long>::max()) {
                return try_pop_from(idx[0], retval
#ifdef MQ_COMPARE_STRICT
                                    ,
                                    key[0]
#endif
                );
            }
            size_type i = key[0] > key[1] ? 1 : 0;
            return key[i] == std::numeric_limits<unsigned long>::max() ? PopResult::Empty
                                                                       : try_pop_from(idx[i], retval
#ifdef MQ_COMPARE_STRICT
                                                                                      ,
                                                                                      key[i]
#endif
                                                                         );
        } else {
            size_type best = 0;
            auto best_key = pq_list_[idx[best]].concurrent_top_key();
            for (size_type i = 1; i < N; ++i) {
                if (auto key = pq_list_[idx[i]].concurrent_top_key();
                    key != std::numeric_limits<unsigned long>::max() &&
                    (best_key == std::numeric_limits<unsigned long>::max() || best_key > key)) {
                    best = i;
                    best_key = key;
                }
            }
            return best_key == std::numeric_limits<unsigned long>::max() ? PopResult::Empty
                                                                         : try_pop_from(idx[best], retval
#ifdef MQ_COMPARE_STRICT
                                                                                        ,
                                                                                        best_key
#endif
                                                                           );
        }
    }

    bool try_pop_any(size_type start_idx, reference retval) {
        assert(start_idx < num_pqs_);
        for (size_type i = 0; i < num_pqs_; ++i) {
            auto idx = (start_idx + i) % num_pqs_;
            auto key = pq_list_[idx].concurrent_top_key();
            if (key != std::numeric_limits<unsigned long>::max()) {
                auto result = try_pop_from(idx, retval
#ifdef MQ_COMPARE_STRICT
                                           ,
                                           key
#endif
                );
                if (result == PopResult::Success) {
                    return true;
                }
            }
        }
        return false;
    }

    value_compare value_comp() const {
        return value_compare{comp_};
    }
=======
template <typename Key>
struct Sentinel<Key, std::greater<>> : Sentinel<Key, std::greater<Key>> {};

template <typename Value, typename KeyOfValue, typename Compare>
struct ValueCompare {
    Compare comp;

    bool operator()(Value const &lhs, Value const &rhs) const noexcept {
        return comp(KeyOfValue::get(lhs), KeyOfValue::get(rhs));
    }
};

struct MultiQueueTraits {
    using queue_selection_policy_type = build_config::DefaultQueueSelectionPolicy;
    static constexpr bool count_stats = build_config::DefaultCountStats;
    static constexpr bool strict_comparison = build_config::DefaultStrictComparison;
    static constexpr int num_pop_tries = build_config::DefaultNumPopTries;
    static constexpr bool scan_on_failed_pop = build_config::DefaultScanOnFailedPop;
>>>>>>> 1d277fe4
};

template <typename Value, typename KeyOfValue, typename Compare>
using PriorityQueue = BufferedPQ<Heap<Value, ValueCompare<Value, KeyOfValue, Compare>>>;

}  // namespace defaults

<<<<<<< HEAD
template <typename T, typename Compare = std::less<T>, StickPolicy Policy = StickPolicy::None,
          template <typename, typename> typename PriorityQueue = detail::DefaultPriorityQueue,
          typename Allocator = std::allocator<T>>
class MultiQueue {
    using impl_type = detail::MultiQueueImpl<T, Compare, Policy, PriorityQueue, Allocator>;

   public:
    using value_type = typename impl_type::value_type;
    using value_compare = typename impl_type::value_compare;
    using size_type = typename impl_type::size_type;
    using reference = typename impl_type::reference;
    using const_reference = typename impl_type::const_reference;
    using pq_type = typename impl_type::pq_type;
    using allocator_type = typename impl_type::allocator_type;
=======
template <typename Key, typename Value = Key, typename Compare = std::less<Key>,
          typename Traits = defaults::MultiQueueTraits, typename KeyOfValue = defaults::KeyOfValue<Key, Value>,
          typename PriorityQueue = defaults::PriorityQueue<Value, KeyOfValue, Compare>,
          typename Sentinel = defaults::Sentinel<Key, Compare>, typename Allocator = std::allocator<PriorityQueue>>
class MultiQueue {
   public:
    using key_type = Key;
    using value_type = Value;
    using key_compare = Compare;
    using value_compare = typename PriorityQueue::value_compare;
    using priority_queue_type = PriorityQueue;
    using reference = value_type &;
    using const_reference = value_type const &;
    using size_type = std::size_t;
    using allocator_type = Allocator;
    using sentinel_type = Sentinel;
    using key_of_value_type = KeyOfValue;
    using handle_type = Handle<MultiQueue>;
    friend handle_type;
    using traits_type = Traits;
    using queue_selection_config_type = typename traits_type::queue_selection_policy_type::Config;
>>>>>>> 1d277fe4

   private:
    using internal_priority_queue_type = GuardedPQ<key_type, value_type, KeyOfValue, priority_queue_type, Sentinel>;
    using internal_allocator_type =
        typename std::allocator_traits<allocator_type>::template rebind_alloc<internal_priority_queue_type>;
    using queue_selection_shared_data_type = typename traits_type::queue_selection_policy_type::SharedData;

    internal_priority_queue_type *pq_list_{};
    size_type num_pqs_;
    [[no_unique_address]] queue_selection_config_type queue_selection_config_;
    [[no_unique_address]] queue_selection_shared_data_type queue_selection_shared_data_;
    [[no_unique_address]] key_compare comp_;
    [[no_unique_address]] internal_allocator_type alloc_;

<<<<<<< HEAD
    auto &get_tld() noexcept {
        static std::atomic_int id = 0;
        static thread_local typename impl_type::policy_impl_type policy_impl(id.fetch_add(1), impl_);
        return policy_impl;
    }

    static constexpr unsigned int next_power_of_two(unsigned int n) {
        unsigned int r = 1;
        while (r < n) {
            r <<= 1;
=======
   public:
    MultiQueue(const MultiQueue &) = delete;
    MultiQueue(MultiQueue &&) = delete;
    MultiQueue &operator=(const MultiQueue &) = delete;
    MultiQueue &operator=(MultiQueue &&) = delete;

    explicit MultiQueue(size_type num_pqs, queue_selection_config_type const &config = queue_selection_config_type{},
                        priority_queue_type const &pq = priority_queue_type{}, key_compare const &comp = key_compare(),
                        allocator_type const &alloc = allocator_type())
        : num_pqs_{num_pqs},
          queue_selection_config_{config},
          queue_selection_shared_data_(num_pqs_),
          comp_{comp},
          alloc_(alloc) {
        assert(num_pqs_ > 0);

        pq_list_ = std::allocator_traits<internal_allocator_type>::allocate(alloc_, num_pqs_);
        for (auto *it = pq_list_; it != pq_list_ + num_pqs_; ++it) {
            std::allocator_traits<internal_allocator_type>::construct(alloc_, it, pq);
>>>>>>> 1d277fe4
        }
    }

<<<<<<< HEAD
   public:
    explicit MultiQueue()
        : impl_(next_power_of_two(static_cast<unsigned int>(Galois::getActiveThreads() * 2)), 0U,
                Config{}, value_compare{}, allocator_type{}) {
    }
    explicit MultiQueue(int num_threads, Config const &cfg = Config{}, value_compare const &comp = value_compare(),
                        allocator_type const &a = allocator_type())
        : impl_(next_power_of_two(static_cast<unsigned int>(num_threads * cfg.pqs_per_thread)), 0U, cfg, comp, a) {
    }

    explicit MultiQueue(int num_threads, std::size_t cap, Config const &cfg = Config{},
                        value_compare const &comp = value_compare(), allocator_type const &a = allocator_type())
        : impl_(next_power_of_two(static_cast<unsigned int>(num_threads * cfg.pqs_per_thread)), cap, cfg, comp, a) {
    }

    void push(const_reference value) {
        get_tld().push(value);
    }
    bool try_pop(reference retval) {
        return get_tld().try_pop(retval);
=======
    explicit MultiQueue(size_type num_pqs, typename PriorityQueue::size_type initial_capacity,
                        queue_selection_config_type const &config = queue_selection_config_type{},
                        priority_queue_type const &pq = priority_queue_type{}, key_compare const &comp = key_compare(),
                        allocator_type const &alloc = allocator_type())
        : MultiQueue(num_pqs, config, pq, comp, alloc) {
        auto cap_per_queue = (initial_capacity + num_pqs_ - 1) / num_pqs_;
        for (auto *it = pq_list_; it != pq_list_ + num_pqs_; ++it) {
            it->reserve(cap_per_queue);
        }
    }

    template <typename ForwardIt>
    explicit MultiQueue(ForwardIt first, ForwardIt last,
                        queue_selection_config_type const &config = queue_selection_config_type{},
                        key_compare const &comp = key_compare(), allocator_type const &alloc = allocator_type())
        : num_pqs_{std::distance(first, last)},
          queue_selection_config_{config},
          queue_selection_shared_data_(num_pqs_),
          comp_{comp},
          alloc_(alloc) {
        pq_list_ = std::allocator_traits<internal_allocator_type>::allocate(alloc_, num_pqs_);
        for (auto *it = pq_list_; it != pq_list_ + num_pqs_; ++it, ++first) {
            std::allocator_traits<internal_allocator_type>::construct(alloc_, it, *first);
        }
    }

    ~MultiQueue() noexcept {
        for (auto *it = pq_list_; it != pq_list_ + num_pqs_; ++it) {
            std::allocator_traits<internal_allocator_type>::destroy(alloc_, it);
        }
        std::allocator_traits<internal_allocator_type>::deallocate(alloc_, pq_list_, num_pqs_);
>>>>>>> 1d277fe4
    }

    handle_type get_handle() noexcept {
        return handle_type(*this);
    }

    [[nodiscard]] queue_selection_config_type const &get_queue_selection_config() const noexcept {
        return queue_selection_config_;
    }

<<<<<<< HEAD
    value_compare value_comp() const {
        return impl_.value_comp();
=======
    [[nodiscard]] size_type num_pqs() const noexcept {
        return num_pqs_;
    }

    [[nodiscard]] key_compare key_comp() const {
        return comp_;
>>>>>>> 1d277fe4
    }
};

}  // namespace multiqueue<|MERGE_RESOLUTION|>--- conflicted
+++ resolved
@@ -33,55 +33,10 @@
 
 namespace defaults {
 
-<<<<<<< HEAD
-enum class PushResult { Success, Locked };
-enum class PopResult { Success, Locked, Invalid, Empty };
-
-template <typename T, typename Compare, StickPolicy Policy, template <typename, typename> typename PriorityQueue,
-          typename Allocator>
-class MultiQueueImpl {
-   public:
-    using key_type = unsigned long;
-    using value_type = T;
-    using value_compare = Compare;
-    using policy_impl_type = detail::stick_policy_impl_type<MultiQueueImpl, Policy>;
-    using reference = value_type &;
-    using const_reference = value_type const &;
-    using size_type = std::size_t;
-    using allocator_type = Allocator;
-    using push_result = PushResult;
-    using pop_result = PopResult;
-
-    using pq_type = GuardedPQ<PriorityQueue<value_type, value_compare>>;
-
-   private:
-    using shared_data_type = typename policy_impl_type::SharedData;
-    using pq_alloc_type = typename std::allocator_traits<allocator_type>::template rebind_alloc<pq_type>;
-    using pq_alloc_traits = std::allocator_traits<pq_alloc_type>;
-
-    pq_type *pq_list_;
-    size_type num_pqs_;
-    Config config_;
-    [[no_unique_address]] value_compare comp_;
-    [[no_unique_address]] pq_alloc_type alloc_;
-    [[no_unique_address]] shared_data_type shared_data_;
-
-   public:
-    MultiQueueImpl(MultiQueueImpl const &) = delete;
-    MultiQueueImpl(MultiQueueImpl &&) = delete;
-    MultiQueueImpl &operator=(MultiQueueImpl const &) = delete;
-    MultiQueueImpl &operator=(MultiQueueImpl &&) = delete;
-
-    explicit MultiQueueImpl(size_type n, std::size_t cap, Config const &c, value_compare const &comp,
-                            allocator_type const &a)
-        : num_pqs_{n}, config_{c}, comp_{comp}, alloc_(a), shared_data_(n) {
-        assert(n > 0);
-=======
 template <typename Key, typename Value>
 struct KeyOfValue {
     static_assert(std::is_same_v<Key, Value>, "KeyOfValue not specialized for this value type");
 };
->>>>>>> 1d277fe4
 
 template <typename Key>
 struct KeyOfValue<Key, Key> {
@@ -130,91 +85,6 @@
     }
 };
 
-<<<<<<< HEAD
-    template <std::size_t N>
-    PopResult try_pop_compare(std::array<size_type, N> const &idx, reference retval) {
-        if constexpr (N == 1) {
-            auto key = pq_list_[idx[0]].concurrent_top_key();
-            return key == std::numeric_limits<unsigned long>::max() ? PopResult::Empty
-                                                                    : try_pop_from(idx[0], retval
-#ifdef MQ_COMPARE_STRICT
-                                                                                   ,
-                                                                                   key
-#endif
-                                                                      );
-        } else if constexpr (N == 2) {
-            std::array<key_type, 2> key = {pq_list_[idx[0]].concurrent_top_key(),
-                                           pq_list_[idx[1]].concurrent_top_key()};
-            if (key[0] == std::numeric_limits<unsigned long>::max()) {
-                return key[1] == std::numeric_limits<unsigned long>::max() ? PopResult::Empty
-                                                                           : try_pop_from(idx[1], retval
-#ifdef MQ_COMPARE_STRICT
-                                                                                          ,
-                                                                                          key[1]
-#endif
-                                                                             );
-            }
-            if (key[1] == std::numeric_limits<unsigned long>::max()) {
-                return try_pop_from(idx[0], retval
-#ifdef MQ_COMPARE_STRICT
-                                    ,
-                                    key[0]
-#endif
-                );
-            }
-            size_type i = key[0] > key[1] ? 1 : 0;
-            return key[i] == std::numeric_limits<unsigned long>::max() ? PopResult::Empty
-                                                                       : try_pop_from(idx[i], retval
-#ifdef MQ_COMPARE_STRICT
-                                                                                      ,
-                                                                                      key[i]
-#endif
-                                                                         );
-        } else {
-            size_type best = 0;
-            auto best_key = pq_list_[idx[best]].concurrent_top_key();
-            for (size_type i = 1; i < N; ++i) {
-                if (auto key = pq_list_[idx[i]].concurrent_top_key();
-                    key != std::numeric_limits<unsigned long>::max() &&
-                    (best_key == std::numeric_limits<unsigned long>::max() || best_key > key)) {
-                    best = i;
-                    best_key = key;
-                }
-            }
-            return best_key == std::numeric_limits<unsigned long>::max() ? PopResult::Empty
-                                                                         : try_pop_from(idx[best], retval
-#ifdef MQ_COMPARE_STRICT
-                                                                                        ,
-                                                                                        best_key
-#endif
-                                                                           );
-        }
-    }
-
-    bool try_pop_any(size_type start_idx, reference retval) {
-        assert(start_idx < num_pqs_);
-        for (size_type i = 0; i < num_pqs_; ++i) {
-            auto idx = (start_idx + i) % num_pqs_;
-            auto key = pq_list_[idx].concurrent_top_key();
-            if (key != std::numeric_limits<unsigned long>::max()) {
-                auto result = try_pop_from(idx, retval
-#ifdef MQ_COMPARE_STRICT
-                                           ,
-                                           key
-#endif
-                );
-                if (result == PopResult::Success) {
-                    return true;
-                }
-            }
-        }
-        return false;
-    }
-
-    value_compare value_comp() const {
-        return value_compare{comp_};
-    }
-=======
 template <typename Key>
 struct Sentinel<Key, std::greater<>> : Sentinel<Key, std::greater<Key>> {};
 
@@ -233,7 +103,6 @@
     static constexpr bool strict_comparison = build_config::DefaultStrictComparison;
     static constexpr int num_pop_tries = build_config::DefaultNumPopTries;
     static constexpr bool scan_on_failed_pop = build_config::DefaultScanOnFailedPop;
->>>>>>> 1d277fe4
 };
 
 template <typename Value, typename KeyOfValue, typename Compare>
@@ -241,22 +110,6 @@
 
 }  // namespace defaults
 
-<<<<<<< HEAD
-template <typename T, typename Compare = std::less<T>, StickPolicy Policy = StickPolicy::None,
-          template <typename, typename> typename PriorityQueue = detail::DefaultPriorityQueue,
-          typename Allocator = std::allocator<T>>
-class MultiQueue {
-    using impl_type = detail::MultiQueueImpl<T, Compare, Policy, PriorityQueue, Allocator>;
-
-   public:
-    using value_type = typename impl_type::value_type;
-    using value_compare = typename impl_type::value_compare;
-    using size_type = typename impl_type::size_type;
-    using reference = typename impl_type::reference;
-    using const_reference = typename impl_type::const_reference;
-    using pq_type = typename impl_type::pq_type;
-    using allocator_type = typename impl_type::allocator_type;
-=======
 template <typename Key, typename Value = Key, typename Compare = std::less<Key>,
           typename Traits = defaults::MultiQueueTraits, typename KeyOfValue = defaults::KeyOfValue<Key, Value>,
           typename PriorityQueue = defaults::PriorityQueue<Value, KeyOfValue, Compare>,
@@ -278,7 +131,6 @@
     friend handle_type;
     using traits_type = Traits;
     using queue_selection_config_type = typename traits_type::queue_selection_policy_type::Config;
->>>>>>> 1d277fe4
 
    private:
     using internal_priority_queue_type = GuardedPQ<key_type, value_type, KeyOfValue, priority_queue_type, Sentinel>;
@@ -293,18 +145,6 @@
     [[no_unique_address]] key_compare comp_;
     [[no_unique_address]] internal_allocator_type alloc_;
 
-<<<<<<< HEAD
-    auto &get_tld() noexcept {
-        static std::atomic_int id = 0;
-        static thread_local typename impl_type::policy_impl_type policy_impl(id.fetch_add(1), impl_);
-        return policy_impl;
-    }
-
-    static constexpr unsigned int next_power_of_two(unsigned int n) {
-        unsigned int r = 1;
-        while (r < n) {
-            r <<= 1;
-=======
    public:
     MultiQueue(const MultiQueue &) = delete;
     MultiQueue(MultiQueue &&) = delete;
@@ -324,32 +164,9 @@
         pq_list_ = std::allocator_traits<internal_allocator_type>::allocate(alloc_, num_pqs_);
         for (auto *it = pq_list_; it != pq_list_ + num_pqs_; ++it) {
             std::allocator_traits<internal_allocator_type>::construct(alloc_, it, pq);
->>>>>>> 1d277fe4
-        }
-    }
-
-<<<<<<< HEAD
-   public:
-    explicit MultiQueue()
-        : impl_(next_power_of_two(static_cast<unsigned int>(Galois::getActiveThreads() * 2)), 0U,
-                Config{}, value_compare{}, allocator_type{}) {
-    }
-    explicit MultiQueue(int num_threads, Config const &cfg = Config{}, value_compare const &comp = value_compare(),
-                        allocator_type const &a = allocator_type())
-        : impl_(next_power_of_two(static_cast<unsigned int>(num_threads * cfg.pqs_per_thread)), 0U, cfg, comp, a) {
-    }
-
-    explicit MultiQueue(int num_threads, std::size_t cap, Config const &cfg = Config{},
-                        value_compare const &comp = value_compare(), allocator_type const &a = allocator_type())
-        : impl_(next_power_of_two(static_cast<unsigned int>(num_threads * cfg.pqs_per_thread)), cap, cfg, comp, a) {
-    }
-
-    void push(const_reference value) {
-        get_tld().push(value);
-    }
-    bool try_pop(reference retval) {
-        return get_tld().try_pop(retval);
-=======
+        }
+    }
+
     explicit MultiQueue(size_type num_pqs, typename PriorityQueue::size_type initial_capacity,
                         queue_selection_config_type const &config = queue_selection_config_type{},
                         priority_queue_type const &pq = priority_queue_type{}, key_compare const &comp = key_compare(),
@@ -381,7 +198,6 @@
             std::allocator_traits<internal_allocator_type>::destroy(alloc_, it);
         }
         std::allocator_traits<internal_allocator_type>::deallocate(alloc_, pq_list_, num_pqs_);
->>>>>>> 1d277fe4
     }
 
     handle_type get_handle() noexcept {
@@ -392,17 +208,12 @@
         return queue_selection_config_;
     }
 
-<<<<<<< HEAD
-    value_compare value_comp() const {
-        return impl_.value_comp();
-=======
     [[nodiscard]] size_type num_pqs() const noexcept {
         return num_pqs_;
     }
 
     [[nodiscard]] key_compare key_comp() const {
         return comp_;
->>>>>>> 1d277fe4
     }
 };
 
