/**
******************************************************************************
* @file:   guarded_pq.hpp
*
* @author: Marvin Williams
* @date:   2021/11/09 18:05
* @brief:
*******************************************************************************
**/

#pragma once

#include "multiqueue/build_config.hpp"

#include <atomic>
#include <cassert>
#include <limits>
#include <memory>
#include <stdexcept>
#include <type_traits>

namespace multiqueue {

<<<<<<< HEAD
template <typename PriorityQueue>
class alignas(BuildConfiguration::L1CacheLinesize) GuardedPQ {
   public:
    using value_type = typename PriorityQueue::value_type;
    static_assert(std::is_same_v<value_type, typename PriorityQueue::value_type>,
                  "PriorityQueue must have the same value_type as its ValueTraits");

    using pq_type = PriorityQueue;
    using value_compare = typename pq_type::value_compare;
    using size_type = typename pq_type::size_type;
    using reference = typename pq_type::reference;
    using const_reference = typename pq_type::const_reference;

   private:
    std::atomic<unsigned long> top_key_ = std::numeric_limits<unsigned long>::max();
=======
template <typename Key, typename Value, typename KeyOfValue, typename PriorityQueue, typename Sentinel>
class alignas(build_config::L1CacheLinesize) GuardedPQ {
   public:
    using key_type = Key;
    using value_type = Value;
    using priority_queue_type = PriorityQueue;
    using const_reference = Value const&;
    using size_type = typename PriorityQueue::size_type;

   private:
    std::atomic<key_type> top_key_ = Sentinel::get();
>>>>>>> 1d277fe4
    std::atomic_bool lock_ = false;
    alignas(build_config::L1CacheLinesize) priority_queue_type pq_;

   public:
    explicit GuardedPQ(priority_queue_type const& pq = priority_queue_type{}) : pq_(pq) {
    }

    explicit GuardedPQ(priority_queue_type&& pq = priority_queue_type{}) : pq_(std::move(pq)) {
    }

    [[nodiscard]] unsigned long concurrent_top_key() const noexcept {
        return top_key_.load(std::memory_order_relaxed);
    }

    [[nodiscard]] bool concurrent_empty() const noexcept {
<<<<<<< HEAD
        return concurrent_top_key() == std::numeric_limits<unsigned long>::max();
=======
        return concurrent_top_key() == Sentinel::get();
>>>>>>> 1d277fe4
    }

    bool try_lock() noexcept {
        // Test first but expect success
        return !(lock_.load(std::memory_order_relaxed) || lock_.exchange(true, std::memory_order_acquire));
    }

    void unlock() {
        assert(lock_.load());
        lock_.store(false, std::memory_order_release);
    }

    [[nodiscard]] size_type size() const noexcept {
        return pq_.size();
    }

    [[nodiscard]] bool unsafe_empty() const noexcept {
        return pq_.empty();
    }

    const_reference unsafe_top() const {
        assert(!unsafe_empty());
        return pq_.top();
    }

    void unsafe_pop() {
        assert(!unsafe_empty());
        pq_.pop();
<<<<<<< HEAD
        top_key_.store(pq_.empty() ? std::numeric_limits<unsigned long>::max() : pq_.top().prior(),
                       std::memory_order_relaxed);
=======
        top_key_.store(pq_.empty() ? Sentinel::get() : KeyOfValue::get(pq_.top()), std::memory_order_relaxed);
>>>>>>> 1d277fe4
    }

    void unsafe_push(const_reference value) {
        pq_.push(value);
<<<<<<< HEAD
        if (pq_.top().prior() != top_key_.load(std::memory_order_relaxed)) {
            top_key_.store(pq_.top().prior(), std::memory_order_relaxed);
=======
        if (KeyOfValue::get(pq_.top()) != top_key_.load(std::memory_order_relaxed)) {
            top_key_.store(KeyOfValue::get(pq_.top()), std::memory_order_relaxed);
>>>>>>> 1d277fe4
        }
    }

<<<<<<< HEAD
namespace std {

template <typename PriorityQueue, typename Alloc>
struct uses_allocator<multiqueue::GuardedPQ<PriorityQueue>, Alloc> : uses_allocator<PriorityQueue, Alloc>::type {};
=======
    void reserve(size_type new_cap) {
        pq_.reserve(new_cap);
    }
};
>>>>>>> 1d277fe4

}  // namespace multiqueue<|MERGE_RESOLUTION|>--- conflicted
+++ resolved
@@ -21,23 +21,6 @@
 
 namespace multiqueue {
 
-<<<<<<< HEAD
-template <typename PriorityQueue>
-class alignas(BuildConfiguration::L1CacheLinesize) GuardedPQ {
-   public:
-    using value_type = typename PriorityQueue::value_type;
-    static_assert(std::is_same_v<value_type, typename PriorityQueue::value_type>,
-                  "PriorityQueue must have the same value_type as its ValueTraits");
-
-    using pq_type = PriorityQueue;
-    using value_compare = typename pq_type::value_compare;
-    using size_type = typename pq_type::size_type;
-    using reference = typename pq_type::reference;
-    using const_reference = typename pq_type::const_reference;
-
-   private:
-    std::atomic<unsigned long> top_key_ = std::numeric_limits<unsigned long>::max();
-=======
 template <typename Key, typename Value, typename KeyOfValue, typename PriorityQueue, typename Sentinel>
 class alignas(build_config::L1CacheLinesize) GuardedPQ {
    public:
@@ -49,7 +32,6 @@
 
    private:
     std::atomic<key_type> top_key_ = Sentinel::get();
->>>>>>> 1d277fe4
     std::atomic_bool lock_ = false;
     alignas(build_config::L1CacheLinesize) priority_queue_type pq_;
 
@@ -65,11 +47,7 @@
     }
 
     [[nodiscard]] bool concurrent_empty() const noexcept {
-<<<<<<< HEAD
-        return concurrent_top_key() == std::numeric_limits<unsigned long>::max();
-=======
         return concurrent_top_key() == Sentinel::get();
->>>>>>> 1d277fe4
     }
 
     bool try_lock() noexcept {
@@ -98,36 +76,19 @@
     void unsafe_pop() {
         assert(!unsafe_empty());
         pq_.pop();
-<<<<<<< HEAD
-        top_key_.store(pq_.empty() ? std::numeric_limits<unsigned long>::max() : pq_.top().prior(),
-                       std::memory_order_relaxed);
-=======
         top_key_.store(pq_.empty() ? Sentinel::get() : KeyOfValue::get(pq_.top()), std::memory_order_relaxed);
->>>>>>> 1d277fe4
     }
 
     void unsafe_push(const_reference value) {
         pq_.push(value);
-<<<<<<< HEAD
-        if (pq_.top().prior() != top_key_.load(std::memory_order_relaxed)) {
-            top_key_.store(pq_.top().prior(), std::memory_order_relaxed);
-=======
         if (KeyOfValue::get(pq_.top()) != top_key_.load(std::memory_order_relaxed)) {
             top_key_.store(KeyOfValue::get(pq_.top()), std::memory_order_relaxed);
->>>>>>> 1d277fe4
         }
     }
 
-<<<<<<< HEAD
-namespace std {
-
-template <typename PriorityQueue, typename Alloc>
-struct uses_allocator<multiqueue::GuardedPQ<PriorityQueue>, Alloc> : uses_allocator<PriorityQueue, Alloc>::type {};
-=======
     void reserve(size_type new_cap) {
         pq_.reserve(new_cap);
     }
 };
->>>>>>> 1d277fe4
 
 }  // namespace multiqueue